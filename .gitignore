--- conflicted
+++ resolved
@@ -1,8 +1,5 @@
 patient/generated_medical_records/*
 patient/biometric/buffer/*
-<<<<<<< HEAD
-.env
-=======
 
 # Python cache directories
 __pycache__/
@@ -13,4 +10,6 @@
 *.pyc
 *.pyo
 *.pyd
->>>>>>> 7831b020
+
+# Environment settings
+.env